r"""
DLL driver for C kernels

The global attribute *ALLOW_SINGLE_PRECISION_DLLS* should be set to *True* if
you wish to allow single precision floating point evaluation for the compiled
models, otherwise it defaults to *False*.

The compiler command line is stored in the attribute *COMPILE*, with string
substitutions for %(source)s and %(output)s indicating what to compile and
where to store it.  The actual command is system dependent.

On windows systems, you have a choice of compilers.  *MinGW* is the GNU
compiler toolchain, available in packages such as anaconda and PythonXY,
or available stand alone. This toolchain has had difficulties on some
systems, and may or may not work for you.  In order to build DLLs, *gcc*
must be on your path.  If the environment variable *SAS_OPENMP* is given
then -fopenmp is added to the compiler flags.  This requires a version
of MinGW compiled with OpenMP support.

An alternative toolchain uses the Microsoft Visual C++ compiler, available
free from microsoft:

    `<http://www.microsoft.com/en-us/download/details.aspx?id=44266>`_

Again, this requires that the compiler is available on your path.  This is
done by running vcvarsall.bat in a windows terminal.  Install locations are
system dependent, such as:

    C:\Program Files (x86)\Common Files\Microsoft\Visual C++ for Python\9.0\vcvarsall.bat

or maybe

    C:\Users\yourname\AppData\Local\Programs\Common\Microsoft\Visual C++ for Python\9.0\vcvarsall.bat

And again, the environment variable *SAS_OPENMP* controls whether OpenMP is
used to compile the C code.  This requires the Microsoft vcomp90.dll library,
which doesn't seem to be included with the compiler, nor does there appear
to be a public download location.  There may be one on your machine already
in a location such as:

    C:\Windows\winsxs\x86_microsoft.vc90.openmp*\vcomp90.dll

If you copy this onto your path, such as the python directory or the install
directory for this application, then OpenMP should be supported.
"""
from __future__ import print_function

import sys
import os
from os.path import join as joinpath, split as splitpath, realpath, splitext
import tempfile
import ctypes as ct  # type: ignore
from ctypes import c_void_p, c_int32, c_longdouble, c_double, c_float  # type: ignore

import numpy as np  # type: ignore

from . import generate
from .kernel import KernelModel, Kernel
from .kernelpy import PyInput
from .exception import annotate_exception
from .generate import F16, F32, F64

try:
    from typing import Tuple, Callable, Any
    from .modelinfo import ModelInfo
    from .details import CallDetails
except ImportError:
    pass

# Compiler platform details
if sys.platform == 'darwin':
    #COMPILE = "gcc-mp-4.7 -shared -fPIC -std=c99 -fopenmp -O2 -Wall %s -o %s -lm -lgomp"
    COMPILE = "gcc -shared -fPIC -std=c99 -O2 -Wall %(source)s -o %(output)s -lm"
elif os.name == 'nt':
    # call vcvarsall.bat before compiling to set path, headers, libs, etc.
    if "VCINSTALLDIR" in os.environ:
        # MSVC compiler is available, so use it.  OpenMP requires a copy of
        # vcomp90.dll on the path.  One may be found here:
        #       C:/Windows/winsxs/x86_microsoft.vc90.openmp*/vcomp90.dll
        # Copy this to the python directory and uncomment the OpenMP COMPILE
        # TODO: remove intermediate OBJ file created in the directory
        # TODO: maybe don't use randomized name for the c file
        CC = "cl /nologo /Ox /MD /W3 /GS- /DNDEBUG /Tp%(source)s "
        LN = "/link /DLL /INCREMENTAL:NO /MANIFEST /OUT:%(output)s"
        if "SAS_OPENMP" in os.environ:
            COMPILE = " ".join((CC, "/openmp", LN))
        else:
            COMPILE = " ".join((CC, LN))
    elif True:  # Don't use mingw
        # fPIC is not needed on windows
        COMPILE = "gcc -shared -std=c99 -O2 -Wall %(source)s -o %(output)s -lm"
        if "SAS_OPENMP" in os.environ:
<<<<<<< HEAD
            COMPILE += " -fopenmp"
=======
            COMPILE = COMPILE + " -fopenmp"
    else:
        from tinycc import TCC
        COMPILE = TCC + " -shared -rdynamic -Wall %(source)s -o %(output)s"
>>>>>>> fb69211f
else:
    COMPILE = "cc -shared -fPIC -fopenmp -std=c99 -O2 -Wall %(source)s -o %(output)s -lm"

# Assume the default location of module DLLs is in top level /models dir.
DLL_PATH = joinpath(splitpath(realpath(sys.argv[0]))[0], "models")

ALLOW_SINGLE_PRECISION_DLLS = True


def dll_name(model_info, dtype):
    # type: (ModelInfo, np.dtype) ->  str
    """
    Name of the dll containing the model.  This is the base file name without
    any path or extension, with a form such as 'sas_sphere32'.
    """
<<<<<<< HEAD
    bits = 8*dtype.itemsize
    return "sas_%s%d"%(model_info.id, bits)

=======
    basename = splitext(splitpath(model_info['filename'])[1])[0]
    if np.dtype(dtype) == generate.F32:
        basename += "32"
    elif np.dtype(dtype) == generate.F64:
        basename += "64"
    else:
        basename += "128"
    return joinpath(DLL_PATH, basename+'.so')
>>>>>>> fb69211f

def dll_path(model_info, dtype):
    # type: (ModelInfo, np.dtype) -> str
    """
    Complete path to the dll for the model.  Note that the dll may not
    exist yet if it hasn't been compiled.
    """
    return os.path.join(DLL_PATH, dll_name(model_info, dtype)+".so")


def make_dll(source, model_info, dtype=F64):
    # type: (str, ModelInfo, np.dtype) -> str
    """
    Returns the path to the compiled model defined by *kernel_module*.

    If the model has not been compiled, or if the source file(s) are newer
    than the dll, then *make_dll* will compile the model before returning.
    This routine does not load the resulting dll.

    *dtype* is a numpy floating point precision specifier indicating whether
    the model should be single, double or long double precision.  The default
    is double precision, *np.dtype('d')*.

    Set *sasmodels.ALLOW_SINGLE_PRECISION_DLLS* to False if single precision
    models are not allowed as DLLs.

    Set *sasmodels.kerneldll.DLL_PATH* to the compiled dll output path.
    The default is the system temporary directory.
    """
    if dtype == F16:
        raise ValueError("16 bit floats not supported")
    if dtype == F32 and not ALLOW_SINGLE_PRECISION_DLLS:
        dtype = F64  # Force 64-bit dll
    # Note: dtype may be F128 for long double precision

    newest = generate.timestamp(model_info)
    dll = dll_path(model_info, dtype)
    if not os.path.exists(dll) or os.path.getmtime(dll) < newest:
        basename = dll_name(model_info, dtype) + "_"
        fid, filename = tempfile.mkstemp(suffix=".c", prefix=basename)
        source = generate.convert_type(source, dtype)
        os.fdopen(fid, "w").write(source)
        command = COMPILE%{"source":filename, "output":dll}
        status = os.system(command)
        if status != 0 or not os.path.exists(dll):
            raise RuntimeError("compile failed.  File is in %r"%filename)
        else:
            ## comment the following to keep the generated c file
            os.unlink(filename)
            #print("saving compiled file in %r"%filename)
    return dll


def load_dll(source, model_info, dtype=F64):
    # type: (str, ModelInfo, np.dtype) -> "DllModel"
    """
    Create and load a dll corresponding to the source, info pair returned
    from :func:`sasmodels.generate.make` compiled for the target precision.

    See :func:`make_dll` for details on controlling the dll path and the
    allowed floating point precision.
    """
    filename = make_dll(source, model_info, dtype=dtype)
    return DllModel(filename, model_info, dtype=dtype)


class DllModel(KernelModel):
    """
    ctypes wrapper for a single model.

    *source* and *model_info* are the model source and interface as returned
    from :func:`gen.make`.

    *dtype* is the desired model precision.  Any numpy dtype for single
    or double precision floats will do, such as 'f', 'float32' or 'single'
    for single and 'd', 'float64' or 'double' for double.  Double precision
    is an optional extension which may not be available on all devices.

    Call :meth:`release` when done with the kernel.
    """
    
    def __init__(self, dllpath, model_info, dtype=generate.F32):
        # type: (str, ModelInfo, np.dtype) -> None
        self.info = model_info
        self.dllpath = dllpath
        self._dll = None  # type: ct.CDLL
        self.dtype = np.dtype(dtype)

    def _load_dll(self):
        # type: () -> None
        #print("dll", self.dllpath)
        try:
            self._dll = ct.CDLL(self.dllpath)
        except:
            annotate_exception("while loading "+self.dllpath)
            raise

        fp = (c_float if self.dtype == generate.F32
              else c_double if self.dtype == generate.F64
              else c_longdouble)

        # int, int, int, int*, double*, double*, double*, double*, double*, double
        argtypes = [c_int32]*3 + [c_void_p]*5 + [fp]
        self._Iq = self._dll[generate.kernel_name(self.info, is_2d=False)]
        self._Iqxy = self._dll[generate.kernel_name(self.info, is_2d=True)]
        self._Iq.argtypes = argtypes
        self._Iqxy.argtypes = argtypes

    def __getstate__(self):
        # type: () -> Tuple[ModelInfo, str]
        return self.info, self.dllpath

    def __setstate__(self, state):
        # type: (Tuple[ModelInfo, str]) -> None
        self.info, self.dllpath = state
        self._dll = None

    def make_kernel(self, q_vectors):
        # type: (List[np.ndarray]) -> DllKernel
        q_input = PyInput(q_vectors, self.dtype)
        # Note: pickle not supported for DllKernel
        if self._dll is None:
            self._load_dll()
        kernel = self._Iqxy if q_input.is_2d else self._Iq
        return DllKernel(kernel, self.info, q_input)

    def release(self):
        # type: () -> None
        """
        Release any resources associated with the model.
        """
        if os.name == 'nt':
            #dll = ct.cdll.LoadLibrary(self.dllpath)
            dll = ct.CDLL(self.dllpath)
            libHandle = dll._handle
            #libHandle = ct.c_void_p(dll._handle)
            del dll, self._dll
            self._dll = None
            #_ctypes.FreeLibrary(libHandle)
            ct.windll.kernel32.FreeLibrary(libHandle)
        else:    
            pass 


class DllKernel(Kernel):
    """
    Callable SAS kernel.

    *kernel* is the c function to call.

    *model_info* is the module information

    *q_input* is the DllInput q vectors at which the kernel should be
    evaluated.

    The resulting call method takes the *pars*, a list of values for
    the fixed parameters to the kernel, and *pd_pars*, a list of (value, weight)
    vectors for the polydisperse parameters.  *cutoff* determines the
    integration limits: any points with combined weight less than *cutoff*
    will not be calculated.

    Call :meth:`release` when done with the kernel instance.
    """
    def __init__(self, kernel, model_info, q_input):
        # type: (Callable[[], np.ndarray], ModelInfo, PyInput) -> None
        self.kernel = kernel
        self.info = model_info
        self.q_input = q_input
        self.dtype = q_input.dtype
        self.dim = '2d' if q_input.is_2d else '1d'
        self.result = np.empty(q_input.nq+1, q_input.dtype)
        self.real = (np.float32 if self.q_input.dtype == generate.F32
                     else np.float64 if self.q_input.dtype == generate.F64
                     else np.float128)

    def __call__(self, call_details, weights, values, cutoff):
        # type: (CallDetails, np.ndarray, np.ndarray, float) -> np.ndarray

        #print("in kerneldll")
        #print("weights", weights)
        #print("values", values)
        start, stop = 0, call_details.total_pd
        args = [
            self.q_input.nq, # nq
            start, # pd_start
            stop, # pd_stop pd_stride[MAX_PD]
            call_details.buffer.ctypes.data, # problem
            weights.ctypes.data,  # weights
            values.ctypes.data,  #pars
            self.q_input.q.ctypes.data, #q
            self.result.ctypes.data,   # results
            self.real(cutoff), # cutoff
            ]
        self.kernel(*args) # type: ignore
        return self.result[:-1]

    def release(self):
        # type: () -> None
        """
        Release any resources associated with the kernel.
        """
        self.q_input.release()<|MERGE_RESOLUTION|>--- conflicted
+++ resolved
@@ -90,14 +90,10 @@
         # fPIC is not needed on windows
         COMPILE = "gcc -shared -std=c99 -O2 -Wall %(source)s -o %(output)s -lm"
         if "SAS_OPENMP" in os.environ:
-<<<<<<< HEAD
             COMPILE += " -fopenmp"
-=======
-            COMPILE = COMPILE + " -fopenmp"
     else:
         from tinycc import TCC
         COMPILE = TCC + " -shared -rdynamic -Wall %(source)s -o %(output)s"
->>>>>>> fb69211f
 else:
     COMPILE = "cc -shared -fPIC -fopenmp -std=c99 -O2 -Wall %(source)s -o %(output)s -lm"
 
@@ -113,20 +109,9 @@
     Name of the dll containing the model.  This is the base file name without
     any path or extension, with a form such as 'sas_sphere32'.
     """
-<<<<<<< HEAD
     bits = 8*dtype.itemsize
     return "sas_%s%d"%(model_info.id, bits)
 
-=======
-    basename = splitext(splitpath(model_info['filename'])[1])[0]
-    if np.dtype(dtype) == generate.F32:
-        basename += "32"
-    elif np.dtype(dtype) == generate.F64:
-        basename += "64"
-    else:
-        basename += "128"
-    return joinpath(DLL_PATH, basename+'.so')
->>>>>>> fb69211f
 
 def dll_path(model_info, dtype):
     # type: (ModelInfo, np.dtype) -> str
