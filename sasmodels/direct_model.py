--- conflicted
+++ resolved
@@ -169,25 +169,13 @@
 
     def _calc_theory(self, pars, cutoff=0.0):
         if self._kernel is None:
-<<<<<<< HEAD
             self._kernel = self._model.make_kernel(self._kernel_inputs)
-            self._kernel_mono = (
-                self._model.make_kernel(self._kernel_mono_inputs)
-                if self._kernel_mono_inputs else None
-            )
-
-        Iq_calc = call_kernel(self._kernel, pars, cutoff=cutoff)
-        Iq_mono = (call_kernel(self._kernel_mono, pars, mono=True)
-                   if self._kernel_mono_inputs else None)
-=======
-            self._kernel = make_kernel(self._model, self._kernel_inputs)  # pylint: disable=attribute-dedata_type
-            self._kernel_mono = (make_kernel(self._model, self._kernel_mono_inputs)
+            self._kernel_mono = (self._model.make_kernel(self._kernel_mono_inputs)
                                  if self._kernel_mono_inputs else None)
 
         Iq_calc = call_kernel(self._kernel, pars, cutoff=cutoff)
         # TODO: may want to plot the raw Iq for other than oriented usans
         self.Iq_calc = None
->>>>>>> d6f5da6a
         if self.data_type == 'sesans':
             Iq_mono = (call_kernel(self._kernel_mono, pars, mono=True)
                        if self._kernel_mono_inputs else None)
