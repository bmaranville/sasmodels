--- conflicted
+++ resolved
@@ -1,235 +1,218 @@
-r"""
-This model calculates an empirical functional form for SAS data using SpericalSLD profile
-
-Similarly to the OnionExpShellModel, this model provides the form factor, P(q), for a multi-shell sphere,
-where the interface between the each neighboring shells can be described by one of a number of functions
-including error, power-law, and exponential functions. This model is to calculate the scattering intensity
-by building a continuous custom SLD profile against the radius of the particle. The SLD profile is composed
-of a flat core, a flat solvent, a number (up to 9 ) flat shells, and the interfacial layers between
-the adjacent flat shells (or core, and solvent) (see below).
-
-.. figure:: img/spherical_sld_profile.gif
-
-    Exemplary SLD profile
-
-Unlike the <onion> model (using an analytical integration),
-the interfacial layers here are sub-divided and numerically integrated assuming each of the sub-layers are described
-by a line function. The number of the sub-layer can be given by users by setting the integer values of npts_inter.
-The form factor is normalized by the total volume of the sphere.
-
-Definition
-----------
-
-The form factor $P(q)$ in 1D is calculated by:
-
-.. math::
-
-    P(q) = \frac{f^2}{V_\text{particle}} \text{ where }
-    f = f_\text{core} + \sum_{\text{inter}_i=0}^N f_{\text{inter}_i} +
-    \sum_{\text{flat}_i=0}^N f_{\text{flat}_i} +f_\text{solvent}
-
-For a spherically symmetric particle with a particle density $\rho_x(r)$ the sld function can be defined as:
-
-.. math::
-
-    f_x = 4 \pi \int_{0}^{\infty} \rho_x(r)  \frac{\sin(qr)} {qr^2} r^2 dr
-
-
-so that individual terms can be calcualted as follows:
-
-.. math::
-    f_\text{core} = 4 \pi \int_{0}^{r_\text{core}} \rho_\text{core} \frac{\sin(qr)} {qr} r^2 dr =
-    3 \rho_\text{core} V(r_\text{core})
-    \Big[ \frac{\sin(qr_\text{core}) - qr_\text{core} \cos(qr_\text{core})} {qr_\text{core}^3} \Big]
-
-    f_{\text{inter}_i} = 4 \pi \int_{\Delta t_{ \text{inter}_i } } \rho_{ \text{inter}_i } \frac{\sin(qr)} {qr} r^2 dr
-
-    f_{\text{shell}_i} = 4 \pi \int_{\Delta t_{ \text{inter}_i } } \rho_{ \text{flat}_i } \frac{\sin(qr)} {qr} r^2 dr =
-    3 \rho_{ \text{flat}_i } V ( r_{ \text{inter}_i } + \Delta t_{ \text{inter}_i } )
-    \Big[ \frac{\sin(qr_{\text{inter}_i} + \Delta t_{ \text{inter}_i } ) - q (r_{\text{inter}_i} +
-    \Delta t_{ \text{inter}_i }) \cos(q( r_{\text{inter}_i} + \Delta t_{ \text{inter}_i } ) ) }
-    {q ( r_{\text{inter}_i} + \Delta t_{ \text{inter}_i } )^3 }  \Big]
-    -3 \rho_{ \text{flat}_i } V(r_{ \text{inter}_i })
-    \Big[ \frac{\sin(qr_{\text{inter}_i}) - qr_{\text{flat}_i} \cos(qr_{\text{inter}_i}) } {qr_{\text{inter}_i}^3} \Big]
-
-    f_\text{solvent} = 4 \pi \int_{r_N}^{\infty} \rho_\text{solvent} \frac{\sin(qr)} {qr} r^2 dr =
-    3 \rho_\text{solvent} V(r_N)
-    \Big[ \frac{\sin(qr_N) - qr_N \cos(qr_N)} {qr_N^3} \Big]
-
-
-Here we assumed that the SLDs of the core and solvent are constant against $r$.
-The SLD at the interface between shells, $\rho_{\text {inter}_i}$
-is calculated with a function chosen by an user, where the functions are
-
-Exp:
-
-.. math::
-    \rho_{{inter}_i} (r) = \begin{cases}
-    B \exp\Big( \frac {\pm A(r - r_{\text{flat}_i})} {\Delta t_{ \text{inter}_i }} \Big) +C  & \text{for} A \neq 0 \\
-    B \Big( \frac {(r - r_{\text{flat}_i})} {\Delta t_{ \text{inter}_i }} \Big) +C  & \text{for} A = 0 \\
-    \end{cases}
-
-Power-Law
-
-.. math::
-    \rho_{{inter}_i} (r) = \begin{cases}
-    \pm B \Big( \frac {(r - r_{\text{flat}_i} )} {\Delta t_{ \text{inter}_i }} \Big) ^A  +C  & \text{for} A \neq 0 \\
-    \rho_{\text{flat}_{i+1}}  & \text{for} A = 0 \\
-    \end{cases}
-
-Erf:
-
-.. math::
-    \rho_{{inter}_i} (r) = \begin{cases}
-    B \text{erf} \Big( \frac { A(r - r_{\text{flat}_i})} {\sqrt{2} \Delta t_{ \text{inter}_i }} \Big) +C  & \text{for} A \neq 0 \\
-    B \Big( \frac {(r - r_{\text{flat}_i} )} {\Delta t_{ \text{inter}_i }} \Big)  +C  & \text{for} A = 0 \\
-    \end{cases}
-
-The functions are normalized so that they vary between 0 and 1, and they are constrained such that the SLD
-is continuous at the boundaries of the interface as well as each sub-layers. Thus B and C are determined.
-
-Once $\rho_{\text{inter}_i}$ is found at the boundary of the sub-layer of the interface, we can find its contribution
-to the form factor $P(q)$
-
-.. math::
-    f_{\text{inter}_i} = 4 \pi \int_{\Delta t_{ \text{inter}_i } } \rho_{ \text{inter}_i } \frac{\sin(qr)} {qr} r^2 dr =
-    4 \pi \sum_{j=0}^{npts_{\text{inter}_i} -1 }
-    \int_{r_j}^{r_{j+1}} \rho_{ \text{inter}_i } (r_j) \frac{\sin(qr)} {qr} r^2 dr \approx
-
-    4 \pi \sum_{j=0}^{npts_{\text{inter}_i} -1 } \Big[
-    3 ( \rho_{ \text{inter}_i } ( r_{j+1} ) - \rho_{ \text{inter}_i } ( r_{j} ) V ( r_{ \text{sublayer}_j } )
-    \Big[ \frac {r_j^2 \beta_\text{out}^2 \sin(\beta_\text{out}) - (\beta_\text{out}^2-2) \cos(\beta_\text{out}) }
-    {\beta_\text{out}^4 } \Big]
-
-    - 3 ( \rho_{ \text{inter}_i } ( r_{j+1} ) - \rho_{ \text{inter}_i } ( r_{j} ) V ( r_{ \text{sublayer}_j-1 } )
-    \Big[ \frac {r_{j-1}^2 \sin(\beta_\text{in}) - (\beta_\text{in}^2-2) \cos(\beta_\text{in}) }
-    {\beta_\text{in}^4 } \Big]
-
-    + 3 \rho_{ \text{inter}_i } ( r_{j+1} )  V ( r_j )
-    \Big[ \frac {\sin(\beta_\text{out}) - \cos(\beta_\text{out}) }
-    {\beta_\text{out}^4 } \Big]
-
-    - 3 \rho_{ \text{inter}_i } ( r_{j} )  V ( r_j )
-    \Big[ \frac {\sin(\beta_\text{in}) - \cos(\beta_\text{in}) }
-    {\beta_\text{in}^4 } \Big]
-    \Big]
-
-where
-
-.. math::
-    V(a) = \frac {4\pi}{3}a^3
-
-    a_\text{in} ~ \frac{r_j}{r_{j+1} -r_j} \text{, } a_\text{out} ~ \frac{r_{j+1}}{r_{j+1} -r_j}
-
-    \beta_\text{in} = qr_j \text{, } \beta_\text{out} = qr_{j+1}
-
-
-We assume the $\rho_{\text{inter}_i} (r)$ can be approximately linear within a sub-layer $j$
-
-Finally form factor can be calculated by
-
-.. math::
-
-    P(q) = \frac{[f]^2} {V_\text{particle}} \text{where} V_\text{particle} = V(r_{\text{shell}_N})
-
-For 2D data the scattering intensity is calculated in the same way as 1D,
-where the $q$ vector is defined as
-
-.. math::
-
-    q = \sqrt{q_x^2 + q_y^2}
-
-
-.. figure:: img/spherical_sld_1d.jpg
-
-    1D plot using the default values (w/400 data point).
-
-.. figure:: img/spherical_sld_default_profile.jpg
-
-    SLD profile from the default values.
-
-.. note::
-    The outer most radius is used as the effective radius for S(Q) when $P(Q) * S(Q)$ is applied.
-
-References
-----------
-L A Feigin and D I Svergun, Structure Analysis by Small-Angle X-Ray and Neutron Scattering, Plenum Press, New York, (1987)
-
-"""
-
-from numpy import inf
-
-name = "spherical_sld"
-title = "Sperical SLD intensity calculation"
-description = """
-    I(q) =
-    background = Incoherent background [1/cm]
-    """
-category = "sphere-based"
-
-INTERFACE_CASES = ["Erf", "RPower", "LPower", "RExp", "LExp"]
-
-# pylint: disable=bad-whitespace, line-too-long
-#            ["name", "units", default, [lower, upper], "type", "description"],
-parameters = [["n_shells",                "",               1,      [0, 9],      "", "number of shells"],
-              ["radius_core",             "Ang",            50.0,   [0, inf],    "", "intern layer thickness"],
-              ["sld_core",                "1e-6/Ang^2",     2.07,   [-inf, inf], "", "sld function flat"],
-              ["sld_solvent",             "1e-6/Ang^2",     1.0,    [-inf, inf], "", "sld function solvent"],
-              ["sld_flat[n_shells]",      "1e-6/Ang^2",     4.06,   [-inf, inf], "", "sld function flat"],
-              ["thick_flat[n_shells]",    "Ang",            100.0,  [0, inf],    "", "flat layer_thickness"],
-              ["func_inter[n_shells]",    "",               0,      INTERFACE_CASES,  "", "shape of the interface between shells"],
-              ["nu_inter[n_shells]",      "",               2.5,    [-inf, inf], "", "steepness parameter"],
-              ["thick_inter[n_shells]",   "Ang",            50.0,   [0, inf],    "", "intern layer thickness"],
-              ["n_points_inter",          "",               35,     [0, 35],     "", "number of points in each sublayer Must be odd number"],
-              ]
-# pylint: enable=bad-whitespace, line-too-long
-
-#source = ["lib/librefl.c",  "lib/sph_j1c.c", "spherical_sld.c"]
-def Iq(q, *args, **kw):
-    return q
-
-demo = dict(
-    n_shells=4,
-    scale=1.0,
-    solvent_sld=1.0,
-    background=0.0,
-    n_points_inter=35.0,
-    )
-
-<<<<<<< HEAD
-oldname = "SphereSLDModel"
-oldpars = dict(
-    #scale="scale",
-    #background='background',
-    #n_shells="n_shells",
-    radius_core='rad_core',
-    #sld_core='sld_core',
-    #sld_flat='sld_flat',
-    #thick_flat='thick_flat',
-    #func_inter='func_inter',
-    #thick_inter='thick_inter',
-    #nu_inter='nu_inter',
-    #points_inter='npts_inter',
-    sld_solvent='sld_solv',
-    )
-
-=======
->>>>>>> ec45c4f5
-#TODO: Not working yet
-tests = [
-    # Accuracy tests based on content in test/utest_extra_models.py
-    [{'n_points_inter':35,
-      'sld_solv':1,
-      'radius_core':50.0,
-      'sld_core':2.07,
-      'func_inter2':0.0,
-      'thick_inter2':50,
-      'nu_inter2':2.5,
-      'sld_flat2':4,
-      'thick_flat2':100,
-      'func_inter1':0.0,
-      'thick_inter1':50,
-      'nu_inter1':2.5,
-      'background': 0.0,
-     }, 0.001, 0.001],
-]
+r"""
+This model calculates an empirical functional form for SAS data using SpericalSLD profile
+
+Similarly to the OnionExpShellModel, this model provides the form factor, P(q), for a multi-shell sphere,
+where the interface between the each neighboring shells can be described by one of a number of functions
+including error, power-law, and exponential functions. This model is to calculate the scattering intensity
+by building a continuous custom SLD profile against the radius of the particle. The SLD profile is composed
+of a flat core, a flat solvent, a number (up to 9 ) flat shells, and the interfacial layers between
+the adjacent flat shells (or core, and solvent) (see below).
+
+.. figure:: img/spherical_sld_profile.gif
+
+    Exemplary SLD profile
+
+Unlike the <onion> model (using an analytical integration),
+the interfacial layers here are sub-divided and numerically integrated assuming each of the sub-layers are described
+by a line function. The number of the sub-layer can be given by users by setting the integer values of npts_inter.
+The form factor is normalized by the total volume of the sphere.
+
+Definition
+----------
+
+The form factor $P(q)$ in 1D is calculated by:
+
+.. math::
+
+    P(q) = \frac{f^2}{V_\text{particle}} \text{ where }
+    f = f_\text{core} + \sum_{\text{inter}_i=0}^N f_{\text{inter}_i} +
+    \sum_{\text{flat}_i=0}^N f_{\text{flat}_i} +f_\text{solvent}
+
+For a spherically symmetric particle with a particle density $\rho_x(r)$ the sld function can be defined as:
+
+.. math::
+
+    f_x = 4 \pi \int_{0}^{\infty} \rho_x(r)  \frac{\sin(qr)} {qr^2} r^2 dr
+
+
+so that individual terms can be calcualted as follows:
+
+.. math::
+    f_\text{core} = 4 \pi \int_{0}^{r_\text{core}} \rho_\text{core} \frac{\sin(qr)} {qr} r^2 dr =
+    3 \rho_\text{core} V(r_\text{core})
+    \Big[ \frac{\sin(qr_\text{core}) - qr_\text{core} \cos(qr_\text{core})} {qr_\text{core}^3} \Big]
+
+    f_{\text{inter}_i} = 4 \pi \int_{\Delta t_{ \text{inter}_i } } \rho_{ \text{inter}_i } \frac{\sin(qr)} {qr} r^2 dr
+
+    f_{\text{shell}_i} = 4 \pi \int_{\Delta t_{ \text{inter}_i } } \rho_{ \text{flat}_i } \frac{\sin(qr)} {qr} r^2 dr =
+    3 \rho_{ \text{flat}_i } V ( r_{ \text{inter}_i } + \Delta t_{ \text{inter}_i } )
+    \Big[ \frac{\sin(qr_{\text{inter}_i} + \Delta t_{ \text{inter}_i } ) - q (r_{\text{inter}_i} +
+    \Delta t_{ \text{inter}_i }) \cos(q( r_{\text{inter}_i} + \Delta t_{ \text{inter}_i } ) ) }
+    {q ( r_{\text{inter}_i} + \Delta t_{ \text{inter}_i } )^3 }  \Big]
+    -3 \rho_{ \text{flat}_i } V(r_{ \text{inter}_i })
+    \Big[ \frac{\sin(qr_{\text{inter}_i}) - qr_{\text{flat}_i} \cos(qr_{\text{inter}_i}) } {qr_{\text{inter}_i}^3} \Big]
+
+    f_\text{solvent} = 4 \pi \int_{r_N}^{\infty} \rho_\text{solvent} \frac{\sin(qr)} {qr} r^2 dr =
+    3 \rho_\text{solvent} V(r_N)
+    \Big[ \frac{\sin(qr_N) - qr_N \cos(qr_N)} {qr_N^3} \Big]
+
+
+Here we assumed that the SLDs of the core and solvent are constant against $r$.
+The SLD at the interface between shells, $\rho_{\text {inter}_i}$
+is calculated with a function chosen by an user, where the functions are
+
+Exp:
+
+.. math::
+    \rho_{{inter}_i} (r) = \begin{cases}
+    B \exp\Big( \frac {\pm A(r - r_{\text{flat}_i})} {\Delta t_{ \text{inter}_i }} \Big) +C  & \text{for} A \neq 0 \\
+    B \Big( \frac {(r - r_{\text{flat}_i})} {\Delta t_{ \text{inter}_i }} \Big) +C  & \text{for} A = 0 \\
+    \end{cases}
+
+Power-Law
+
+.. math::
+    \rho_{{inter}_i} (r) = \begin{cases}
+    \pm B \Big( \frac {(r - r_{\text{flat}_i} )} {\Delta t_{ \text{inter}_i }} \Big) ^A  +C  & \text{for} A \neq 0 \\
+    \rho_{\text{flat}_{i+1}}  & \text{for} A = 0 \\
+    \end{cases}
+
+Erf:
+
+.. math::
+    \rho_{{inter}_i} (r) = \begin{cases}
+    B \text{erf} \Big( \frac { A(r - r_{\text{flat}_i})} {\sqrt{2} \Delta t_{ \text{inter}_i }} \Big) +C  & \text{for} A \neq 0 \\
+    B \Big( \frac {(r - r_{\text{flat}_i} )} {\Delta t_{ \text{inter}_i }} \Big)  +C  & \text{for} A = 0 \\
+    \end{cases}
+
+The functions are normalized so that they vary between 0 and 1, and they are constrained such that the SLD
+is continuous at the boundaries of the interface as well as each sub-layers. Thus B and C are determined.
+
+Once $\rho_{\text{inter}_i}$ is found at the boundary of the sub-layer of the interface, we can find its contribution
+to the form factor $P(q)$
+
+.. math::
+    f_{\text{inter}_i} = 4 \pi \int_{\Delta t_{ \text{inter}_i } } \rho_{ \text{inter}_i } \frac{\sin(qr)} {qr} r^2 dr =
+    4 \pi \sum_{j=0}^{npts_{\text{inter}_i} -1 }
+    \int_{r_j}^{r_{j+1}} \rho_{ \text{inter}_i } (r_j) \frac{\sin(qr)} {qr} r^2 dr \approx
+
+    4 \pi \sum_{j=0}^{npts_{\text{inter}_i} -1 } \Big[
+    3 ( \rho_{ \text{inter}_i } ( r_{j+1} ) - \rho_{ \text{inter}_i } ( r_{j} ) V ( r_{ \text{sublayer}_j } )
+    \Big[ \frac {r_j^2 \beta_\text{out}^2 \sin(\beta_\text{out}) - (\beta_\text{out}^2-2) \cos(\beta_\text{out}) }
+    {\beta_\text{out}^4 } \Big]
+
+    - 3 ( \rho_{ \text{inter}_i } ( r_{j+1} ) - \rho_{ \text{inter}_i } ( r_{j} ) V ( r_{ \text{sublayer}_j-1 } )
+    \Big[ \frac {r_{j-1}^2 \sin(\beta_\text{in}) - (\beta_\text{in}^2-2) \cos(\beta_\text{in}) }
+    {\beta_\text{in}^4 } \Big]
+
+    + 3 \rho_{ \text{inter}_i } ( r_{j+1} )  V ( r_j )
+    \Big[ \frac {\sin(\beta_\text{out}) - \cos(\beta_\text{out}) }
+    {\beta_\text{out}^4 } \Big]
+
+    - 3 \rho_{ \text{inter}_i } ( r_{j} )  V ( r_j )
+    \Big[ \frac {\sin(\beta_\text{in}) - \cos(\beta_\text{in}) }
+    {\beta_\text{in}^4 } \Big]
+    \Big]
+
+where
+
+.. math::
+    V(a) = \frac {4\pi}{3}a^3
+
+    a_\text{in} ~ \frac{r_j}{r_{j+1} -r_j} \text{, } a_\text{out} ~ \frac{r_{j+1}}{r_{j+1} -r_j}
+
+    \beta_\text{in} = qr_j \text{, } \beta_\text{out} = qr_{j+1}
+
+
+We assume the $\rho_{\text{inter}_i} (r)$ can be approximately linear within a sub-layer $j$
+
+Finally form factor can be calculated by
+
+.. math::
+
+    P(q) = \frac{[f]^2} {V_\text{particle}} \text{where} V_\text{particle} = V(r_{\text{shell}_N})
+
+For 2D data the scattering intensity is calculated in the same way as 1D,
+where the $q$ vector is defined as
+
+.. math::
+
+    q = \sqrt{q_x^2 + q_y^2}
+
+
+.. figure:: img/spherical_sld_1d.jpg
+
+    1D plot using the default values (w/400 data point).
+
+.. figure:: img/spherical_sld_default_profile.jpg
+
+    SLD profile from the default values.
+
+.. note::
+    The outer most radius is used as the effective radius for S(Q) when $P(Q) * S(Q)$ is applied.
+
+References
+----------
+L A Feigin and D I Svergun, Structure Analysis by Small-Angle X-Ray and Neutron Scattering, Plenum Press, New York, (1987)
+
+"""
+
+from numpy import inf
+
+name = "spherical_sld"
+title = "Sperical SLD intensity calculation"
+description = """
+            I(q) =
+               background = Incoherent background [1/cm]
+        """
+category = "sphere-based"
+
+# pylint: disable=bad-whitespace, line-too-long
+#            ["name", "units", default, [lower, upper], "type", "description"],
+parameters = [["n_shells",         "",               1,      [0, 9],         "", "number of shells"],
+              ["radius_core",      "Ang",            50.0,   [0, inf],       "", "intern layer thickness"],
+              ["sld_core",         "1e-6/Ang^2",     2.07,   [-inf, inf],    "", "sld function flat"],
+              ["sld_flat[n]",      "1e-6/Ang^2",     4.06,   [-inf, inf],    "", "sld function flat"],
+              ["thick_flat[n]",    "Ang",            100.0,  [0, inf],       "", "flat layer_thickness"],
+              ["func_inter[n]",    "",               0,      [0, 4],         "", "Erf:0, RPower:1, LPower:2, RExp:3, LExp:4"],
+              ["thick_inter[n]",   "Ang",            50.0,   [0, inf],       "", "intern layer thickness"],
+              ["inter_nu[n]",      "",               2.5,    [-inf, inf],    "", "steepness parameter"],
+              ["npts_inter",       "",               35,     [0, 35],        "", "number of points in each sublayer Must be odd number"],
+              ["sld_solvent",      "1e-6/Ang^2",     1.0,    [-inf, inf],    "", "sld function solvent"],
+              ]
+# pylint: enable=bad-whitespace, line-too-long
+#source = ["lib/librefl.c",  "lib/sph_j1c.c", "spherical_sld.c"]
+
+def Iq(q, *args, **kw):
+    return q
+
+def Iqxy(qx, *args, **kw):
+    return qx
+
+
+demo = dict(
+    n_shells=4,
+    scale=1.0,
+    solvent_sld=1.0,
+    background=0.0,
+    npts_inter=35.0,
+    )
+
+#TODO: Not working yet
+tests = [
+    # Accuracy tests based on content in test/utest_extra_models.py
+    [{'npts_iter':35,
+        'sld_solv':1,
+        'radius_core':50.0,
+        'sld_core':2.07,
+        'func_inter2':0.0,
+        'thick_inter2':50,
+        'nu_inter2':2.5,
+        'sld_flat2':4,
+        'thick_flat2':100,
+        'func_inter1':0.0,
+        'thick_inter1':50,
+        'nu_inter1':2.5,
+        'background': 0.0,
+    }, 0.001, 0.001],
+]