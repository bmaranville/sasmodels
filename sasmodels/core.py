--- conflicted
+++ resolved
@@ -5,7 +5,6 @@
     "list_models", "load_model_info", "precompile_dll",
     "build_model", "make_kernel", "call_kernel", "call_ER_VR",
     ]
-
 
 from os.path import basename, dirname, join as joinpath, splitext
 from glob import glob
@@ -29,7 +28,6 @@
     HAVE_OPENCL = False
 
 try:
-<<<<<<< HEAD
     # Python 3.5 and up
     from importlib.util import spec_from_file_location, module_from_spec
     def load_module(fullname, path):
@@ -44,13 +42,7 @@
         module = imp.load_source(fullname, path)
         return module
 
-
-
-__all__ = [
-    "list_models", "load_model_info", "precompile_dll",
-    "build_model", "call_kernel", "call_ER_VR",
-]
-=======
+try:
     np.meshgrid([])
     meshgrid = np.meshgrid
 except ValueError:
@@ -61,8 +53,6 @@
         else:
             return [np.asarray(v) for v in args]
 
->>>>>>> 204fd9ba
-
 def list_models():
     """
     Return the list of available models on the model path.
@@ -107,10 +97,11 @@
         P_info, Q_info = [load_model_info(p) for p in parts]
         return product.make_product_info(P_info, Q_info)
 
-    return make_model_by_name(model_name)
-
-
-def make_model_by_name(model_name):
+    kernel_module = load_kernel_module(model_name)
+    return generate.make_model_info(kernel_module)
+
+
+def load_kernel_module(model_name):
     if model_name.endswith('.py'):
         path = model_name
         # Pull off the last .ext if it exists; there may be others
@@ -123,7 +114,9 @@
         __import__('sasmodels.models.'+model_name)
         kernel_module = getattr(models, model_name, None)
     #import sys; print "\n".join(sys.path)
-    return generate.make_model_info(kernel_module)
+    __import__('sasmodels.models.'+model_name)
+    kernel_module = getattr(models, model_name, None)
+    return kernel_module
 
 
 def build_model(model_info, dtype=None, platform="ocl"):
